--- conflicted
+++ resolved
@@ -21,14 +21,11 @@
 
 
 ## Magnetometer
-<<<<<<< HEAD
 
 has a horizontal component at every location (apart from at the magnetic poles). 
 As the buggy spins, this North-South component sinusoidally 
 Whatever the microbit's mounting orientation, changes the flux readings in at least two of the magnetometer channels. 
-=======
-The earth's magnetic field has a horizontal component at every location (apart from the magnetic poles). Whatever the microbit's mounting orientation, as the buggy turns around, this North-South component sinusoidally changes the flux readings in at least two of the magnetometer channels. 
->>>>>>> f5f6b1d7
+
 These sinusoidal curves will be 90 degrees out-of-phase, but need to be corrected in various ways.
 
 ## Calibration
@@ -39,7 +36,6 @@
 that we can apply simple trigonometry to compute the angular bearing with respect to North.
 
 ## heading.scan()
-<<<<<<< HEAD
 It is obviously not feasible for this extension to know how to turn your buggy in any particular direction, so you 
 must first set it spinning on-the-spot (by running its motors in opposite directions) and then call heading.scan(ms) 
 function to perform a magnetic scan of 3-D readings. The scanning time (ms) should be sufficient to complete one or 
@@ -49,10 +45,6 @@
 Because the extension can't know just how the microbit is mounted your particular buggy, you need to point it towards 
 North and then call this function to register that direction as North (or zero degrees). It can then
 analyse the data collected during the scan to choose the appropriate axes and how to calibrate them. 
-=======
-It is obviously not feasible for this extension to know how to turn your buggy in any particular direction, so you must first set it spinning on-the-spot (by running its motors in opposite directions) and then call heading.scan(ms) function to perform a magnetic scan of 3-D readings. The scanning time (ms) should be sufficient to complete more than one full rotations.
->>>>>>> f5f6b1d7
-
 As an interesting by-product, it will return the spin-rate of the buggy during the previous scan (in RPM), letting 
 you compare the effects of setting different motor speeds.
 
